--- conflicted
+++ resolved
@@ -1,20 +1,14 @@
 import os
 
 
+import nose
+from nose.tools import nottest
 from .mksRegressionModel import MKSRegressionModel
 from .fastmksRegressionModel import FastMKSRegressionModel
 from .fipyCHModel import FiPyCHModel
 from .tools import draw_microstructure_discretization
-import pymks.mksRegressionModel
-import pymks.fastmksRegressionModel
-<<<<<<< HEAD
-from elasticFEModel import ElasticFEModel
-from tools import bin
-=======
+from .elasticFEModel import ElasticFEModel
 from .tools import bin
->>>>>>> 242c4697
-import nose
-from nose.tools import nottest
 
 
 @nottest
