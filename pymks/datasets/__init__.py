import numpy as np
<<<<<<< HEAD
from .cahnHilliardSimulation import CahnHilliardSimulation
=======
from .elastic_FE_simulation import ElasticFESimulation
from .cahn_hilliard_simulation import CahnHilliardSimulation
from ._microstructure_generator import _MicrostructureGenerator
>>>>>>> cdfafe2d

__all__ = ['make_delta_microstructures', 'make_elasticFEstrain_delta',
           'make_elasticFEstrain_random',
           'make_cahnHilliard', 'make_microstructure']


def make_elastic_FE_strain_delta(elastic_modulus, poissons_ratio,
                                 size, macro_strain=1.0, strain_index=0):
    """Generate delta microstructures and responses

    Simple interface to generate delta microstructures and their
    strain response fields that can be used for the fit method in the
    `MKSRegressionModel`. The length of `elastic_modulus` and
    `poissons_ratio` indicates the number of phases in the
    microstructure. The following example is or a two phase
    microstructure with dimensions of `(5, 5)`.

    >>> elastic_modulus = (1., 2.)
    >>> poissons_ratio = (0.3, 0.3)
    >>> X, y = make_elastic_FE_strain_delta(elastic_modulus=elastic_modulus,
    ...                                     poissons_ratio=poissons_ratio,
    ...                                     size=(5, 5))

    `X` is the delta microstructures, and `y` is the
    strain response fields.

    Args:
      elastic_modulus: list of elastic moduli for the phases
      poissons_ratio: list of Poisson's ratios for the phases
      size: size of the microstructure
      macro_strain: Scalar for macroscopic strain applied
      strain_index: interger value to return a particular strain
        field.  0 returns exx, 1 returns eyy, etc. To return all
        strain fields set strain_index equal to slice(None).

    Returns:
      tuple containing delta microstructures and their strain fields

    """
    from .elasticFESimulation import ElasticFESimulation
    
    FEsim = ElasticFESimulation(elastic_modulus=elastic_modulus,
                                poissons_ratio=poissons_ratio,
                                macro_strain=macro_strain)

    X = make_delta_microstructures(len(elastic_modulus), size=size)
    return X, FEsim.get_response(X, strain_index=strain_index)


def make_delta_microstructures(n_phases, size):
    """Constructs delta microstructures

    Constructs delta microstructures for an arbitrary number of phases
    given the size of the domain.

    >>> X = np.array([[[[0, 0, 0],
    ...                 [0, 0, 0],
    ...                 [0, 0, 0]],
    ...                [[0, 0, 0],
    ...                 [0, 1, 0],
    ...                 [0, 0, 0]],
    ...                [[0, 0, 0],
    ...                 [0, 0, 0],
    ...                 [0, 0, 0]]],
    ...               [[[1, 1, 1],
    ...                 [1, 1, 1],
    ...                 [1, 1, 1]],
    ...                [[1, 1, 1],
    ...                 [1, 0, 1],
    ...                 [1, 1, 1]],
    ...                [[1, 1, 1],
    ...                 [1, 1, 1],
    ...                 [1, 1, 1]]]])

    >>> assert(np.allclose(X, make_delta_microstructures(2, size=(3, 3, 3))))

    Args:
        n_phases: number of phases
        size: dimension of microstructure

    Returns:
        delta microstructures for the system of shape
        (Nsamples, Nx, Ny, ...)

    """
    shape = (n_phases, n_phases) + size
    center = tuple((np.array(size) - 1) / 2)
    X = np.zeros(shape=shape, dtype=int)
    X[:] = np.arange(n_phases)[(slice(None), None) + (None,) * len(size)]
    X[(slice(None), slice(None)) + center] = np.arange(n_phases)
    mask = ~np.identity(n_phases, dtype=bool)
    return X[mask]


def make_elastic_FE_strain_random(n_samples, elastic_modulus, poissons_ratio,
                                  size, macro_strain=1.0, strain_index=0):
    """Generate random microstructures and responses

    Simple interface to generate random microstructures and their
    strain response fields that can be used for the fit method in the
    `MKSRegressionModel`. The following example is or a two phase
    microstructure with dimensions of `(5, 5)`.

    >>> elastic_modulus = (1., 2.)
    >>> poissons_ratio = (0.3, 0.3)
    >>> X, y = make_elastic_FE_strain_random(n_samples=1,
    ...                                      elastic_modulus=elastic_modulus,
    ...                                      poissons_ratio=poissons_ratio,
    ...                                      size=(5, 5))

    `X` is the delta microstructures, and `y` is the
    strain response fields.

    Args:
      elastic_modulus: list of elastic moduli for the phases
      poissons_ratio: list of Poisson's ratios for the phases
      n_samples: number of microstructure samples
      size: size of the microstructure
      macro_strain: Scalar for macroscopic strain applied
      strain_index: interger value to return a particular strain
        field.  0 returns exx, 1 returns eyy, etc. To return all
        strain fields set strain_index equal to slice(None).

    Returns:
      tuple containing delta microstructures and their strain fields

    """
    from .elasticFESimulation import ElasticFESimulation
    
    FEsim = ElasticFESimulation(elastic_modulus=elastic_modulus,
                                poissons_ratio=poissons_ratio,
                                macro_strain=macro_strain)

    X = np.random.randint(len(elastic_modulus), size=((n_samples, ) + size))
    return X, FEsim.get_response(X, strain_index=strain_index)


<<<<<<< HEAD
def make_cahnHilliard(n_samples, size, dx=0.25, width=1., dt=0.001):
    """Generate microstructures and responses for Cahn-Hilliard.
=======
def make_cahn_hilliard(n_samples, size, dx=0.25, width=1.,
                       dt=0.001, n_steps=1):
    """Generate delta microstructures and responses
>>>>>>> cdfafe2d

    Simple interface to generate random concentration fields and their
    evolution after one time step that can be used for the fit method in the
    `MKSRegressionModel`.  The following example is or a two phase
    microstructure with dimensions of `(6, 6)`.

    >>> X, y = make_cahn_hilliard(n_samples=1, size=(6, 6))

    `X` is the initial concentration fields, and `y` is the
    strain response fields (the concentration after one time step).

    Args:
      n_samples: number of microstructure samples
      size: size of the microstructure
      dx: grid spacing
      dt: time step size
      width: interface width between phases.
      n_steps: number of time steps used

    Returns:
      Array representing the microstructures at n_steps ahead of 'X'

    """
    CHsim = CahnHilliardSimulation(dx=dx, dt=dt, gamma=width**2)

    X0 = 2 * np.random.random((n_samples,) + size) - 1
    X = X0.copy()
    for ii in range(n_steps):
        X = CHsim.get_response(X)
    return X0, X


def make_microstructure(n_samples=10, size=(101, 101), n_phases=2,
                        grain_size=(33, 14), seed=10):
    """
    Constructs microstructures for an arbitrary number of phases
    given the size of the domain, and relative grain size.

    >>> n_samples, n_phases = 1, 2
    >>> size, grain_size = (3, 3), (1, 1)
    >>> Xtest = np.array([[[0, 1, 0],
    ...                [0, 0, 0],
    ...                [0, 1, 1]]])
    >>> X = make_microstructure(n_samples=n_samples, size=size,
    ...                         n_phases=n_phases, grain_size=grain_size,
    ...                         seed=0)

    >>> assert(np.allclose(X, Xtest))

    Args:
        n_samples: number of samples
        size: dimension of microstructure
        n_phases: number of phases
        grain_size: effective dimensions of grains
        seed: seed for random number microstructureGenerator

    Returns:
        microstructures for the system of shape (Nsamples, Nx, Ny, ...)

    """
    MS = _MicrostructureGenerator(n_samples=n_samples, size=size,
                                  n_phases=n_phases, grain_size=grain_size,
                                  seed=seed)
    return MS.generate()<|MERGE_RESOLUTION|>--- conflicted
+++ resolved
@@ -1,15 +1,11 @@
 import numpy as np
-<<<<<<< HEAD
-from .cahnHilliardSimulation import CahnHilliardSimulation
-=======
-from .elastic_FE_simulation import ElasticFESimulation
+
 from .cahn_hilliard_simulation import CahnHilliardSimulation
 from ._microstructure_generator import _MicrostructureGenerator
->>>>>>> cdfafe2d
-
-__all__ = ['make_delta_microstructures', 'make_elasticFEstrain_delta',
-           'make_elasticFEstrain_random',
-           'make_cahnHilliard', 'make_microstructure']
+
+__all__ = ['make_delta_microstructures', 'make_elastic_FE_strain_delta',
+           'make_elastic_FE_strain_random',
+           'make_cahn_hilliard', 'make_microstructure']
 
 
 def make_elastic_FE_strain_delta(elastic_modulus, poissons_ratio,
@@ -45,7 +41,7 @@
       tuple containing delta microstructures and their strain fields
 
     """
-    from .elasticFESimulation import ElasticFESimulation
+    from .elastic_FE_Simulation import ElasticFESimulation
     
     FEsim = ElasticFESimulation(elastic_modulus=elastic_modulus,
                                 poissons_ratio=poissons_ratio,
@@ -133,7 +129,7 @@
       tuple containing delta microstructures and their strain fields
 
     """
-    from .elasticFESimulation import ElasticFESimulation
+    from .elastic_FE_Simulation import ElasticFESimulation
     
     FEsim = ElasticFESimulation(elastic_modulus=elastic_modulus,
                                 poissons_ratio=poissons_ratio,
@@ -143,15 +139,9 @@
     return X, FEsim.get_response(X, strain_index=strain_index)
 
 
-<<<<<<< HEAD
-def make_cahnHilliard(n_samples, size, dx=0.25, width=1., dt=0.001):
-    """Generate microstructures and responses for Cahn-Hilliard.
-=======
 def make_cahn_hilliard(n_samples, size, dx=0.25, width=1.,
                        dt=0.001, n_steps=1):
-    """Generate delta microstructures and responses
->>>>>>> cdfafe2d
-
+    """Generate microstructures and responses for Cahn-Hilliard.
     Simple interface to generate random concentration fields and their
     evolution after one time step that can be used for the fit method in the
     `MKSRegressionModel`.  The following example is or a two phase
