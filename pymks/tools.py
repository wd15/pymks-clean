--- conflicted
+++ resolved
@@ -317,20 +317,11 @@
 
 
 def draw_gridscores(grid_scores, label=None, color='#f46d43'):
-<<<<<<< HEAD
     tmp = [[params['n_states'], -mean_score, scores.std()] \
             for params, mean_score, scores in grid_scores]
     
     n_states, errors, stddev = list(zip(*tmp))
     plt.errorbar(n_states, errors, yerr=stddev, linewidth=2, color=color, label=label)
-=======
-    tmp = [[params['n_states'], -mean_score, scores.std()]
-           for params, mean_score, scores in grid_scores]
-
-    n_states, errors, stddev = zip(*tmp)
-    plt.errorbar(n_states, errors, yerr=stddev, linewidth=2, color=color,
-                 label=label)
->>>>>>> cdfafe2d
 
     plt.legend()
     plt.ylabel('MSE', fontsize=20)
