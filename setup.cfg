[nosetests] 
with-doctest = true
<<<<<<< HEAD
=======

>>>>>>> c85b91a3
[metadata]
description-file = README.md<|MERGE_RESOLUTION|>--- conflicted
+++ resolved
@@ -1,8 +1,4 @@
-[nosetests] 
+[nosetests]
 with-doctest = true
-<<<<<<< HEAD
-=======
-
->>>>>>> c85b91a3
 [metadata]
 description-file = README.md